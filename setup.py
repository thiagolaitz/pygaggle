--- conflicted
+++ resolved
@@ -4,26 +4,8 @@
 with open('README.md') as fh:
     long_description = fh.read()
 
-<<<<<<< HEAD
 with open('requirements.txt') as f:
     requirements = f.read().splitlines()
-=======
-reqs = [
-    'dataclasses;python_version<"3.7"',
-    'coloredlogs==14.0',
-    'numpy==1.18.2',
-    'pydantic==1.5',
-    'pyserini==0.9.0.0',
-    'scikit-learn>=0.22',
-    'scipy>=1.4',
-    'spacy==2.2.4',
-    'tensorboard>=2.1.0',
-    'tensorflow>=2.2.0rc1',
-    'tokenizers>=0.5.2',
-    'tqdm==4.45.0',
-    'transformers==2.8.0'
-]
->>>>>>> 55e4961d
 
 setuptools.setup(
     name='pygaggle',
